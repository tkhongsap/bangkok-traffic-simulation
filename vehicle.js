import * as THREE from 'three';
import { mapData, ROUNDABOUT_RADIUS, LANE_WIDTH, ROAD_WIDTH } from './mapData.js';
import { isPeakHour, getSimulationTime } from './simulation.js'; // Import peak hour logic

// --- Vehicle Constants ---
export const VEHICLE_LENGTH = 4;
export const VEHICLE_WIDTH = 2;
// Adjusted height for body/cabin split
const BODY_HEIGHT = 0.8;
const CABIN_HEIGHT = 0.7;
const CABIN_WIDTH = VEHICLE_WIDTH * 0.8;
const CABIN_LENGTH = VEHICLE_LENGTH * 0.6;
const CABIN_OFFSET_Z = -VEHICLE_LENGTH * 0.1; // Offset cabin slightly back

export const MAX_SPEED = 25; // m/s (~90 kph)
export const MAX_SPEED_PEAK = MAX_SPEED * 0.7; // Reduced speed during peak hours (~63 kph)
export const ACCELERATION = 5; // m/s^2
export const DECELERATION = 8; // m/s^2 (braking)
export const SAFE_DISTANCE = VEHICLE_LENGTH * 1.5; // Base safe following distance
const MIN_SPEED = 0.5; // Speed below which vehicle is considered stopped for yielding/following
const YIELD_CHECK_DISTANCE = 20; // How far ahead to check for yielding
const FOLLOWING_CHECK_DISTANCE = MAX_SPEED * 2; // How far ahead to check for following vehicle

// --- Vehicle Class (FR5 / FR2.3 / FR6.2) ---
export class Vehicle {
    constructor(nodeId, scene, direction = 'inbound') {
        this.id = THREE.MathUtils.generateUUID();
        this.scene = scene;
        this.direction = direction; // 'inbound' (to roundabout) or 'outbound' (from roundabout)

<<<<<<< HEAD
        // Create 3D representation
        this.geometry = new THREE.BoxGeometry(VEHICLE_LENGTH, VEHICLE_HEIGHT, VEHICLE_WIDTH);
        this.material = new THREE.MeshLambertMaterial({ color: 0x00ff00 });
        this.mesh = new THREE.Mesh(this.geometry, this.material);
=======
        // FR2.3: Representation as simple 3D geometric shapes (boxes) - Body and Cabin
        this.vehicleGroup = new THREE.Group();

        // Vehicle Body - More curved look
        const bodyGeometry = new THREE.BoxGeometry(VEHICLE_LENGTH, BODY_HEIGHT, VEHICLE_WIDTH);
        bodyGeometry.vertices.forEach(vertex => {
            if (vertex.y > 0) {
                vertex.y *= 1.2; // Slight curve on top
            }
        });
        this.bodyMaterial = new THREE.MeshLambertMaterial({ color: 0x00ff00 });
        const bodyMesh = new THREE.Mesh(bodyGeometry, this.bodyMaterial);
        bodyMesh.position.y = BODY_HEIGHT / 2;

        // Vehicle Cabin - More streamlined
        const cabinGeometry = new THREE.BoxGeometry(CABIN_LENGTH * 0.8, CABIN_HEIGHT * 1.2, CABIN_WIDTH * 0.9);
        const cabinMaterial = new THREE.MeshLambertMaterial({ color: 0x333333 }); // Darker cabin
        const cabinMesh = new THREE.Mesh(cabinGeometry, cabinMaterial);
        cabinMesh.position.set(CABIN_OFFSET_Z, BODY_HEIGHT + CABIN_HEIGHT / 2, 0);

        // Add wheels
        const wheelGeometry = new THREE.CylinderGeometry(0.4, 0.4, 0.3, 8);
        const wheelMaterial = new THREE.MeshLambertMaterial({ color: 0x111111 });
        
        // Front wheels
        const wheelFL = new THREE.Mesh(wheelGeometry, wheelMaterial);
        wheelFL.rotation.z = Math.PI / 2;
        wheelFL.position.set(VEHICLE_LENGTH/3, 0.4, VEHICLE_WIDTH/2);
        
        const wheelFR = new THREE.Mesh(wheelGeometry, wheelMaterial);
        wheelFR.rotation.z = Math.PI / 2;
        wheelFR.position.set(VEHICLE_LENGTH/3, 0.4, -VEHICLE_WIDTH/2);
        
        // Rear wheels
        const wheelRL = new THREE.Mesh(wheelGeometry, wheelMaterial);
        wheelRL.rotation.z = Math.PI / 2;
        wheelRL.position.set(-VEHICLE_LENGTH/3, 0.4, VEHICLE_WIDTH/2);
        
        const wheelRR = new THREE.Mesh(wheelGeometry, wheelMaterial);
        wheelRR.rotation.z = Math.PI / 2;
        wheelRR.position.set(-VEHICLE_LENGTH/3, 0.4, -VEHICLE_WIDTH/2);

        this.vehicleGroup.add(bodyMesh);
        this.vehicleGroup.add(cabinMesh);
        this.vehicleGroup.add(wheelFL);
        this.vehicleGroup.add(wheelFR);
        this.vehicleGroup.add(wheelRL);
        this.vehicleGroup.add(wheelRR);
>>>>>>> 3f31aede

        // Get the node where this vehicle starts
        const node = mapData.nodes[nodeId];
        if (!node) {
            console.error(`Invalid node ID: ${nodeId}`);
            this.markForRemoval = true;
            return;
        }

        // Position the vehicle at the starting node
        this.mesh.position.set(node.x, VEHICLE_HEIGHT / 2, node.z);

<<<<<<< HEAD
        // Assign a lane (Thai traffic: drive on the left)
        // Lane 0 = Inside/left lane, Lane 1 = Outside/right lane
        if (direction === 'inbound') {
            // For inbound: Lane 0 is preferred (closer to center divider)
            this.laneIndex = Math.random() < 0.7 ? 0 : 1;
        } else {
            // For outbound: Lane 1 is preferred (closer to center divider)
            this.laneIndex = Math.random() < 0.7 ? 1 : 0;
        }

        // Generate a path based on direction
        if (direction === 'inbound') {
            this.path = this.generateInboundPath(nodeId);
        } else {
            this.path = this.generateOutboundPath(nodeId);
        }
=======
        // Set initial position for the group
        this.vehicleGroup.position.set(startNode.x, 0, startNode.z); // Group base at y=0
>>>>>>> 3f31aede

        // Initialize movement parameters
        this.currentSegmentIndex = 0;
        this.progressOnSegment = 0;
        this.currentSpeed = 0;
        this.targetSpeed = MAX_SPEED;
        this.markForRemoval = false;
        this.isYielding = false;

        // Add to scene if path generation was successful
        if (this.path && this.path.length > 0) {
<<<<<<< HEAD
            // console.log(`Vehicle created: ${direction} path with ${this.path.length} segments`);
            this.scene.add(this.mesh);
=======
            this.scene.add(this.vehicleGroup); // Add group to the scene
>>>>>>> 3f31aede
        } else {
            console.warn(`Failed to generate ${direction} path for vehicle at ${nodeId}`);
            this.markForRemoval = true;
        }
    }

    // Generate a path FROM an entry point TO the roundabout and then to an exit
    generateInboundPath(entryNodeId) {
        // Find the inbound segment from entry to roundabout
        const inboundSegments = mapData.segments.filter(s => 
            s.id.includes('_in') && s.from === entryNodeId);
        
        if (inboundSegments.length === 0) {
            console.error(`No inbound segment found from ${entryNodeId}`);
            return [];
        }
        
        // Choose one if multiple exist
        const entrySegment = inboundSegments[0];
        const roundaboutEntryNodeId = entrySegment.to; // The roundabout node we'll enter at
        
        // Find roundabout segments
        const roundaboutSegments = mapData.segments.filter(s => s.isRoundabout);
        
        // Find possible exit nodes (must be different from entry)
        const possibleExitNodes = mapData.segments
            .filter(s => s.id.includes('_out') && s.from !== roundaboutEntryNodeId)
            .map(s => s.from);
        
        if (possibleExitNodes.length === 0) {
            console.warn("No valid exit nodes found");
            return [entrySegment]; // Just use entry segment if no exits found
        }
        
        // Choose exit node: 50% random, 50% opposite
        let exitNodeId;
        if (Math.random() < 0.5) {
            // Random exit
            exitNodeId = possibleExitNodes[Math.floor(Math.random() * possibleExitNodes.length)];
        } else {
            // Try to find opposite exit
            if (roundaboutEntryNodeId === 'r1') exitNodeId = 'r3';
            else if (roundaboutEntryNodeId === 'r2') exitNodeId = 'r4';
            else if (roundaboutEntryNodeId === 'r3') exitNodeId = 'r1';
            else exitNodeId = 'r2';
            
            // Fallback if opposite isn't valid
            if (!possibleExitNodes.includes(exitNodeId)) {
                exitNodeId = possibleExitNodes[0];
            }
        }
        
        // Start building path
        const path = [entrySegment];
        
        // Add roundabout segments to get from entry to exit
        let currentNodeId = roundaboutEntryNodeId;
        let segmentCount = 0;
        const maxSegments = roundaboutSegments.length * 2; // Avoid infinite loops
        
        // 30% chance of doing extra loops
        const shouldDoExtraLoop = Math.random() < 0.3;
        let loopsCompleted = 0;
        const maxLoops = shouldDoExtraLoop ? Math.floor(Math.random() * 2) + 1 : 0;
        
        // Travel around roundabout until we reach exit node
        while ((currentNodeId !== exitNodeId || loopsCompleted < maxLoops) && 
               segmentCount < maxSegments) {
            
            // Find next segment in roundabout
            const nextSegment = roundaboutSegments.find(s => s.from === currentNodeId);
            
            if (nextSegment) {
                path.push(nextSegment);
                currentNodeId = nextSegment.to;
                segmentCount++;
                
                // Check if we've completed a loop
                if (currentNodeId === roundaboutEntryNodeId) {
                    loopsCompleted++;
                }
            } else {
                console.error(`Failed to find next roundabout segment from ${currentNodeId}`);
                break;
            }
        }
        
        // Find exit segment
        const exitSegments = mapData.segments.filter(s => 
            s.id.includes('_out') && s.from === exitNodeId);
        
        if (exitSegments.length > 0) {
            path.push(exitSegments[0]);
        }
        
        return path;
    }

    // Generate a path FROM the roundabout TO an exit point
    generateOutboundPath(exitNodeId) {
        // Find the outbound segment to this exit
        const outboundSegments = mapData.segments.filter(s => 
            s.id.includes('_out') && s.to === exitNodeId);
        
        if (outboundSegments.length === 0) {
            console.error(`No outbound segment found to ${exitNodeId}`);
            return [];
        }
        
        // Choose one if multiple exist
        const exitSegment = outboundSegments[0];
        const roundaboutExitNodeId = exitSegment.from; // The node where we exit the roundabout
        
        // Find roundabout segments and entry points
        const roundaboutSegments = mapData.segments.filter(s => s.isRoundabout);
        
        // Choose a random starting point on the roundabout (different from exit)
        const roundaboutNodes = roundaboutSegments.map(s => s.from)
            .filter((id, index, array) => array.indexOf(id) === index); // unique values
            
        const possibleEntryNodes = roundaboutNodes.filter(id => id !== roundaboutExitNodeId);
        
        if (possibleEntryNodes.length === 0) {
            console.error("No valid roundabout entry points for outbound path");
            return [];
        }
        
        // Choose random entry to roundabout
        const entryNodeId = possibleEntryNodes[Math.floor(Math.random() * possibleEntryNodes.length)];
        
        // Build path from entry around roundabout to exit
        const path = [];
        let currentNodeId = entryNodeId;
        let segmentCount = 0;
        const maxSegments = roundaboutSegments.length * 2; // Avoid infinite loops
        
        // Travel around roundabout until we reach exit point
        while (currentNodeId !== roundaboutExitNodeId && segmentCount < maxSegments) {
            // Find next segment in roundabout
            const nextSegment = roundaboutSegments.find(s => s.from === currentNodeId);
            
            if (nextSegment) {
                path.push(nextSegment);
                currentNodeId = nextSegment.to;
                segmentCount++;
            } else {
                console.error(`Failed to find next roundabout segment from ${currentNodeId}`);
                break;
            }
        }
        
        // Add the exit segment
        path.push(exitSegment);
        
        return path;
    }

    // --- FR5: Update vehicle position, speed, and behavior ---
    update(deltaTime, allVehicles) {
        if (this.markForRemoval || !this.path || this.currentSegmentIndex >= this.path.length) {
            this.markForRemoval = true;
            return;
        }

        const segment = this.path[this.currentSegmentIndex];
        const startNode = mapData.nodes[segment.from];
        const endNode = mapData.nodes[segment.to];

        if (!startNode || !endNode) {
            console.error(`Invalid node IDs in segment ${segment.id}: from ${segment.from}, to ${segment.to}`);
            this.markForRemoval = true;
            return;
        }

        const startVec = new THREE.Vector3(startNode.x, 0, startNode.z);
        const endVec = new THREE.Vector3(endNode.x, 0, endNode.z);

        let segmentLength;
        let targetCenterPosition; // Position along the centerline
        let direction = new THREE.Vector3();
        let perpendicular = new THREE.Vector3(); // Perpendicular for lane offset

        // --- Calculate segment length and properties --- 
        if (segment.isRoundabout) {
            const radius = ROUNDABOUT_RADIUS; // Assuming center is at origin
            const angleStart = Math.atan2(startVec.z, startVec.x);
            let angleEnd = Math.atan2(endVec.z, endVec.x);
            if (angleEnd < angleStart) angleEnd += Math.PI * 2;
            const angleTotal = angleEnd - angleStart;
            segmentLength = Math.abs(angleTotal) * radius;
        } else {
            segmentLength = startVec.distanceTo(endVec);
        }
        if (segmentLength < 0.01) segmentLength = 0.01; // Avoid division by zero

        // --- FR5.4: Yielding Logic --- 
        this.isYielding = false; // Reset yielding flag
        const nextSegmentIndex = this.currentSegmentIndex + 1;
        // Check if approaching a roundabout segment from a non-roundabout segment
        if (!segment.isRoundabout && nextSegmentIndex < this.path.length && this.path[nextSegmentIndex].isRoundabout) {
            const distanceToEndOfSegment = (1.0 - this.progressOnSegment) * segmentLength;
            if (distanceToEndOfSegment < YIELD_CHECK_DISTANCE) { // Only check when close to intersection
                const targetRoundaboutSegment = this.path[nextSegmentIndex];
                const targetLaneIndex = this.laneIndex; // Assume entering same lane index
                
                for (const otherVehicle of allVehicles) {
                    if (otherVehicle === this || otherVehicle.markForRemoval) continue;
                    
                    // Check if other vehicle is ON the target roundabout segment we want to enter
                    if (otherVehicle.path[otherVehicle.currentSegmentIndex]?.id === targetRoundaboutSegment.id && 
                        otherVehicle.laneIndex === targetLaneIndex) { 
                        // Simple check: If a vehicle is on the target segment, yield
                        // More complex check could involve distance/time to intersection
                        this.isYielding = true;
                        break; 
                    }
                }
            }
        }

        // --- FR5.3: Following Distance Logic --- 
        let vehicleAhead = null;
        let distanceToVehicleAhead = Infinity;

        for (const otherVehicle of allVehicles) {
            if (otherVehicle === this || otherVehicle.markForRemoval) continue;

            // Check if the other vehicle is on the same segment AND same lane
            if (otherVehicle.path[otherVehicle.currentSegmentIndex]?.id === segment.id &&
                otherVehicle.laneIndex === this.laneIndex &&
                otherVehicle.progressOnSegment > this.progressOnSegment) { // Must be ahead
                
                const dist = (otherVehicle.progressOnSegment - this.progressOnSegment) * segmentLength;
                if (dist < distanceToVehicleAhead && dist < FOLLOWING_CHECK_DISTANCE) {
                    distanceToVehicleAhead = dist;
                    vehicleAhead = otherVehicle;
                }
            }
        }

        // --- Calculate Target Speed --- 
        const currentSimTime = getSimulationTime();
        const inPeakHour = isPeakHour(currentSimTime);
        let currentMaxSpeed = inPeakHour ? MAX_SPEED_PEAK : MAX_SPEED;
        
        this.targetSpeed = currentMaxSpeed; // Default target speed for the current time period

        if (this.isYielding) {
            this.targetSpeed = 0; // Stop if yielding
        } else if (vehicleAhead) {
            // Adjust speed based on distance to vehicle ahead (simple linear model)
            const requiredStoppingDistance = SAFE_DISTANCE + (this.currentSpeed * this.currentSpeed) / (2 * DECELERATION);
            if (distanceToVehicleAhead < requiredStoppingDistance) {
                // Need to slow down or stop
                // Target speed should not exceed the vehicle ahead's speed or the current period's max speed
                this.targetSpeed = Math.min(currentMaxSpeed, Math.max(0, vehicleAhead.currentSpeed - 1)); 
            } else {
                this.targetSpeed = currentMaxSpeed; // Safe distance, aim for the period's max speed
            }
        }

        // --- Update Current Speed (Acceleration/Deceleration) --- 
        if (this.currentSpeed < this.targetSpeed) {
            this.currentSpeed = Math.min(this.targetSpeed, this.currentSpeed + ACCELERATION * deltaTime);
        } else if (this.currentSpeed > this.targetSpeed) {
            this.currentSpeed = Math.max(this.targetSpeed, this.currentSpeed - DECELERATION * deltaTime);
        }
        // Ensure speed doesn't go below zero, except when stopping
        this.currentSpeed = Math.max(0, this.currentSpeed);


        // --- Update Position & Progress --- 
        const distanceToTravel = this.currentSpeed * deltaTime;
        this.progressOnSegment += distanceToTravel / segmentLength;

        // --- Calculate Current Position with Lane Offset --- 
        let finalTargetPosition;
        if (segment.isRoundabout) {
            const radius = ROUNDABOUT_RADIUS;
            const angleStart = Math.atan2(startVec.z, startVec.x);
            let angleEnd = Math.atan2(endVec.z, endVec.x);
            if (angleEnd < angleStart) angleEnd += Math.PI * 2;
            const angleTotal = angleEnd - angleStart;
            const currentAngle = angleStart + angleTotal * this.progressOnSegment;

            targetCenterPosition = new THREE.Vector3(
                Math.cos(currentAngle) * radius,
                0,
                Math.sin(currentAngle) * radius
            );
            direction.set(-Math.sin(currentAngle), 0, Math.cos(currentAngle)).normalize();
            perpendicular.set(Math.cos(currentAngle), 0, Math.sin(currentAngle)).normalize();
        } else {
            targetCenterPosition = new THREE.Vector3().lerpVectors(startVec, endVec, this.progressOnSegment);
            targetCenterPosition.y = 0;
            direction.subVectors(endVec, startVec).normalize();
            perpendicular.set(-direction.z, 0, direction.x).normalize();
        }

        const numLanes = segment.lanes || 2;
        const laneOffsetDistance = (ROAD_WIDTH / 2) - LANE_WIDTH * (this.laneIndex + 0.5);
        const offsetVector = perpendicular.clone().multiplyScalar(laneOffsetDistance);
        finalTargetPosition = targetCenterPosition.clone().add(offsetVector);

        // Update mesh position
        this.vehicleGroup.position.copy(finalTargetPosition);

        // Update mesh rotation
        if (direction && direction.lengthSq() > 0.001) {
            const angle = Math.atan2(direction.x, direction.z);
            this.vehicleGroup.rotation.y = angle;
        }

        // --- FR6.2: Update color based on speed --- 
        if (this.currentSpeed < MIN_SPEED) {
            this.bodyMaterial.color.setHex(0xff0000); // Red for stopped/slow
        } else if (this.currentSpeed < MAX_SPEED * 0.7) {
            this.bodyMaterial.color.setHex(0xffff00); // Yellow for medium speed
        } else {
            this.bodyMaterial.color.setHex(0x00ff00); // Green for fast
        }

        // --- Move to Next Segment --- 
        if (this.progressOnSegment >= 1.0) {
            const remainingProgress = this.progressOnSegment - 1.0;
            this.currentSegmentIndex++;
            this.progressOnSegment = 0; // Reset progress

            if (this.currentSegmentIndex >= this.path.length) {
                this.markForRemoval = true;
            } else {
                // Carry over excess progress to the next segment if needed
                const nextSegment = this.path[this.currentSegmentIndex];
                const nextStartNode = mapData.nodes[nextSegment.from];
                const nextEndNode = mapData.nodes[nextSegment.to];
                if (nextStartNode && nextEndNode) {
                    let nextSegmentLength;
                    if (nextSegment.isRoundabout) {
                        const ns_startVec = new THREE.Vector3(nextStartNode.x, 0, nextStartNode.z);
                        const ns_endVec = new THREE.Vector3(nextEndNode.x, 0, nextEndNode.z);
                        const ns_angleStart = Math.atan2(ns_startVec.z, ns_startVec.x);
                        let ns_angleEnd = Math.atan2(ns_endVec.z, ns_endVec.x);
                        if (ns_angleEnd < ns_angleStart) ns_angleEnd += Math.PI * 2;
                        nextSegmentLength = Math.abs(ns_angleEnd - ns_angleStart) * ROUNDABOUT_RADIUS;
                    } else {
                        nextSegmentLength = new THREE.Vector3(nextStartNode.x, 0, nextStartNode.z).distanceTo(new THREE.Vector3(nextEndNode.x, 0, nextEndNode.z));
                    }
                    if (nextSegmentLength > 0.01) {
                        this.progressOnSegment = (remainingProgress * segmentLength) / nextSegmentLength;
                    }
                }
                 // Snap position to the start of the new segment's lane to avoid visual jump
                 this.updatePositionForCurrentProgress(); 
            }
        }
    }

    // FR5.1: Update vehicle position and orientation based on progress
    updatePositionForCurrentProgress() {
        if (!this.path || this.currentSegmentIndex >= this.path.length) return;

        const segment = this.path[this.currentSegmentIndex];
        const startNode = mapData.nodes[segment.from];
        const endNode = mapData.nodes[segment.to];

        if (!startNode || !endNode) return; // Already handled in update

        const startVec = new THREE.Vector3(startNode.x, 0, startNode.z);
        const endVec = new THREE.Vector3(endNode.x, 0, endNode.z);
        let targetCenterPosition;
        let direction = new THREE.Vector3();
        let perpendicular = new THREE.Vector3();

        // Lane offset calculation
        const numLanes = segment.lanes || 1;
        // Calculate offset from centerline based on lane index
        // Lane 0 = innermost/rightmost, Lane N-1 = outermost/leftmost
        const laneOffsetDistance = -(ROAD_WIDTH / 2) + (LANE_WIDTH / 2) + (this.laneIndex * LANE_WIDTH);


        if (segment.isRoundabout) {
            const radius = ROUNDABOUT_RADIUS; // Assuming center at origin
            const angleStart = Math.atan2(startVec.z, startVec.x);
            let angleEnd = Math.atan2(endVec.z, endVec.x);

            // Handle angle wrap around (e.g., crossing from +PI to -PI)
             // Ensure angleEnd is always greater than angleStart for clockwise motion
            while (angleEnd <= angleStart) {
                 angleEnd += Math.PI * 2;
            }

            const angleTotal = angleEnd - angleStart;
            const currentAngle = angleStart + angleTotal * this.progressOnSegment;
<<<<<<< HEAD
            targetCenterPosition = new THREE.Vector3(Math.cos(currentAngle) * radius, VEHICLE_HEIGHT / 2, Math.sin(currentAngle) * radius);
             perpendicular.set(Math.cos(currentAngle), 0, Math.sin(currentAngle)).normalize(); 
        } else {
            targetCenterPosition = new THREE.Vector3().lerpVectors(startVec, endVec, this.progressOnSegment);
            targetCenterPosition.y = VEHICLE_HEIGHT / 2;
            const direction = new THREE.Vector3().subVectors(endVec, startVec).normalize();
            perpendicular.set(-direction.z, 0, direction.x).normalize(); 
        }

        const numLanes = segment.lanes || 2;
        const laneOffsetDistance = (ROAD_WIDTH / 2) - LANE_WIDTH * (this.laneIndex + 0.5);
        const offsetVector = perpendicular.clone().multiplyScalar(laneOffsetDistance);
        const finalPosition = targetCenterPosition.clone().add(offsetVector);
        this.mesh.position.copy(finalPosition);
    }
=======

            // Center position on the roundabout arc
            const centerRadius = radius; // Centerline radius
            targetCenterPosition = new THREE.Vector3(
                Math.cos(currentAngle) * centerRadius,
                0,
                Math.sin(currentAngle) * centerRadius
            );

            // Direction tangent to the circle
            direction.set(
                -Math.sin(currentAngle),
                0,
                Math.cos(currentAngle)
            ).normalize();

            // Perpendicular towards the center (for lane offset)
            perpendicular.set(
                -Math.cos(currentAngle),
                 0,
                 -Math.sin(currentAngle)
            ).normalize();

        } else { // Straight segment
            direction.subVectors(endVec, startVec).normalize();
            targetCenterPosition = new THREE.Vector3().lerpVectors(startVec, endVec, this.progressOnSegment);

            // Perpendicular vector for lane offset
            perpendicular.set(-direction.z, 0, direction.x); // Rotate 90 degrees in XZ plane
        }

        // Apply lane offset
        const laneOffsetVector = perpendicular.multiplyScalar(laneOffsetDistance);
        const targetPosition = targetCenterPosition.add(laneOffsetVector);

>>>>>>> 3f31aede

        // Set vehicle position (group base is at y=0)
        this.vehicleGroup.position.set(targetPosition.x, 0, targetPosition.z);

        // Set vehicle orientation
        const lookAtPosition = targetPosition.clone().add(direction); // Point one unit along the direction vector
        this.vehicleGroup.lookAt(lookAtPosition.x, 0, lookAtPosition.z);
    }

    // FR5.5: Clean up resources
    dispose() {
        if (this.vehicleGroup && this.scene) {
            this.scene.remove(this.vehicleGroup);
        }
<<<<<<< HEAD
        this.geometry?.dispose();
        this.material?.dispose();
=======
        // Dispose geometries and materials if they are unique per vehicle
        // If shared, disposal might be handled elsewhere
        this.bodyMaterial?.dispose();
        // Dispose geometries if needed (assuming they are created per vehicle)
        this.vehicleGroup?.traverse(child => {
            if (child instanceof THREE.Mesh) {
                child.geometry?.dispose();
                // Dispose cabin material if it's unique
                if (child.material !== this.bodyMaterial) {
                     child.material?.dispose();
                }
            }
        });
        this.path = null; // Release path data
        console.log(`Vehicle ${this.id} disposed.`);
>>>>>>> 3f31aede
    }
} <|MERGE_RESOLUTION|>--- conflicted
+++ resolved
@@ -28,12 +28,6 @@
         this.scene = scene;
         this.direction = direction; // 'inbound' (to roundabout) or 'outbound' (from roundabout)
 
-<<<<<<< HEAD
-        // Create 3D representation
-        this.geometry = new THREE.BoxGeometry(VEHICLE_LENGTH, VEHICLE_HEIGHT, VEHICLE_WIDTH);
-        this.material = new THREE.MeshLambertMaterial({ color: 0x00ff00 });
-        this.mesh = new THREE.Mesh(this.geometry, this.material);
-=======
         // FR2.3: Representation as simple 3D geometric shapes (boxes) - Body and Cabin
         this.vehicleGroup = new THREE.Group();
 
@@ -82,7 +76,6 @@
         this.vehicleGroup.add(wheelFR);
         this.vehicleGroup.add(wheelRL);
         this.vehicleGroup.add(wheelRR);
->>>>>>> 3f31aede
 
         // Get the node where this vehicle starts
         const node = mapData.nodes[nodeId];
@@ -95,12 +88,20 @@
         // Position the vehicle at the starting node
         this.mesh.position.set(node.x, VEHICLE_HEIGHT / 2, node.z);
 
-<<<<<<< HEAD
-        // Assign a lane (Thai traffic: drive on the left)
-        // Lane 0 = Inside/left lane, Lane 1 = Outside/right lane
-        if (direction === 'inbound') {
-            // For inbound: Lane 0 is preferred (closer to center divider)
-            this.laneIndex = Math.random() < 0.7 ? 0 : 1;
+        // Set initial position for the group
+        this.vehicleGroup.position.set(startNode.x, 0, startNode.z); // Group base at y=0
+
+        // FR4.4: Assign a random valid path
+        this.path = this.generateSimplePath(startNodeId);
+        this.currentSegmentIndex = 0;
+        this.progressOnSegment = 0; // Normalized progress (0 to 1)
+        this.currentSpeed = 0; // Current speed m/s
+        this.targetSpeed = MAX_SPEED;
+        this.markForRemoval = false; // Flag for cleanup
+        this.isYielding = false; // FR5.4: Flag for yielding state
+
+        if (this.path && this.path.length > 0) {
+            this.scene.add(this.vehicleGroup); // Add group to the scene
         } else {
             // For outbound: Lane 1 is preferred (closer to center divider)
             this.laneIndex = Math.random() < 0.7 ? 1 : 0;
@@ -112,10 +113,6 @@
         } else {
             this.path = this.generateOutboundPath(nodeId);
         }
-=======
-        // Set initial position for the group
-        this.vehicleGroup.position.set(startNode.x, 0, startNode.z); // Group base at y=0
->>>>>>> 3f31aede
 
         // Initialize movement parameters
         this.currentSegmentIndex = 0;
@@ -127,12 +124,8 @@
 
         // Add to scene if path generation was successful
         if (this.path && this.path.length > 0) {
-<<<<<<< HEAD
             // console.log(`Vehicle created: ${direction} path with ${this.path.length} segments`);
             this.scene.add(this.mesh);
-=======
-            this.scene.add(this.vehicleGroup); // Add group to the scene
->>>>>>> 3f31aede
         } else {
             console.warn(`Failed to generate ${direction} path for vehicle at ${nodeId}`);
             this.markForRemoval = true;
@@ -526,23 +519,6 @@
 
             const angleTotal = angleEnd - angleStart;
             const currentAngle = angleStart + angleTotal * this.progressOnSegment;
-<<<<<<< HEAD
-            targetCenterPosition = new THREE.Vector3(Math.cos(currentAngle) * radius, VEHICLE_HEIGHT / 2, Math.sin(currentAngle) * radius);
-             perpendicular.set(Math.cos(currentAngle), 0, Math.sin(currentAngle)).normalize(); 
-        } else {
-            targetCenterPosition = new THREE.Vector3().lerpVectors(startVec, endVec, this.progressOnSegment);
-            targetCenterPosition.y = VEHICLE_HEIGHT / 2;
-            const direction = new THREE.Vector3().subVectors(endVec, startVec).normalize();
-            perpendicular.set(-direction.z, 0, direction.x).normalize(); 
-        }
-
-        const numLanes = segment.lanes || 2;
-        const laneOffsetDistance = (ROAD_WIDTH / 2) - LANE_WIDTH * (this.laneIndex + 0.5);
-        const offsetVector = perpendicular.clone().multiplyScalar(laneOffsetDistance);
-        const finalPosition = targetCenterPosition.clone().add(offsetVector);
-        this.mesh.position.copy(finalPosition);
-    }
-=======
 
             // Center position on the roundabout arc
             const centerRadius = radius; // Centerline radius
@@ -578,7 +554,6 @@
         const laneOffsetVector = perpendicular.multiplyScalar(laneOffsetDistance);
         const targetPosition = targetCenterPosition.add(laneOffsetVector);
 
->>>>>>> 3f31aede
 
         // Set vehicle position (group base is at y=0)
         this.vehicleGroup.position.set(targetPosition.x, 0, targetPosition.z);
@@ -593,10 +568,6 @@
         if (this.vehicleGroup && this.scene) {
             this.scene.remove(this.vehicleGroup);
         }
-<<<<<<< HEAD
-        this.geometry?.dispose();
-        this.material?.dispose();
-=======
         // Dispose geometries and materials if they are unique per vehicle
         // If shared, disposal might be handled elsewhere
         this.bodyMaterial?.dispose();
@@ -612,6 +583,5 @@
         });
         this.path = null; // Release path data
         console.log(`Vehicle ${this.id} disposed.`);
->>>>>>> 3f31aede
     }
 } 